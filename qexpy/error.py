--- conflicted
+++ resolved
@@ -3,12 +3,6 @@
 import bokeh.io as bi
 import qexpy.utils as qu
 
-
-<<<<<<< HEAD
-
-
-=======
->>>>>>> 51866565
 class ExperimentalValue:
     '''
     Root class of objects which containt a mean and standard deviation.
@@ -44,13 +38,8 @@
                 ):
             self.mean = args[0]
             self.std = args[1]
-<<<<<<< HEAD
             data.append(args[0])
             error_data.append(args[1])
-            #data = [args[0]]
-=======
-            # data = [args[0]]
->>>>>>> 51866565
 
         # If an array and single value are entered, then error is uniform for
         # first array.
@@ -293,7 +282,47 @@
         if self.info['Data'] is None:
             print('No data array exists.')
         return self.info['Data']
-
+    
+    def show_histogram(self, nbins=50, title=None, output='inline'):
+        '''Creates a histogram of the inputted data using Bokeh.
+        '''
+        if self.info['Data'] is None:
+            print("no data to histogram")
+            return None
+
+        if type(title) is str:
+            hist_title = title
+        elif title is None:
+            hist_title = self.name+' Histogram'
+        else:
+            print('Histogram title must be a string.')
+            hist_title = self.name+' Histogram'
+
+        p1 = bp.figure(title=hist_title, tools='save, pan, box_zoom, wheel_zoom, reset',
+                    background_fill_color="#E8DDCB")
+
+        hist, edges = np.histogram(self.info['Data'], bins=nbins)
+
+        p1.quad(top=hist, bottom=0, left=edges[:-1], right=edges[1:],
+                fill_color="#036564", line_color="#033649")
+
+        p1.line([self.mean]*2, [0, hist.max()*1.05], line_color='red',
+                line_dash='dashed')
+        p1.line([self.mean-self.std]*2, [0, hist.max()*1.1], line_color='red',
+                line_dash='dashed')
+        p1.line([self.mean+self.std]*2, [0, hist.max()*1.1], line_color='red',
+                line_dash='dashed')
+        
+        if output =='file' or not qu.in_notebook():
+            bi.output_file(self.name+' histogram.html', title=hist_title)
+        elif not qu.bokeh_ouput_notebook_called:
+            bi.output_notebook()
+            #This must be the first time calling output_notebook, keep track that it's been called:
+            qu.bokeh_ouput_notebook_called = True
+            
+        bp.show(p1)
+        return p1
+    
     def show_MC_histogram(self, nbins=50, title=None, output='inline'):
         '''Creates and shows a Bokeh plot of a histogram of the values
         calculated by a Monte Carlo error propagation.
